# -*- coding: UTF-8 -*-
##############################################################################
# Institute for the Design of Advanced Energy Systems Process Systems
# Engineering Framework (IDAES PSE Framework) Copyright (c) 2018-2019, by the
# software owners: The Regents of the University of California, through
# Lawrence Berkeley National Laboratory,  National Technology & Engineering
# Solutions of Sandia, LLC, Carnegie Mellon University, West Virginia
# University Research Corporation, et al. All rights reserved.
#
# Please see the files COPYRIGHT.txt and LICENSE.txt for full copyright and
# license information, respectively. Both files are also available online
# at the URL "https://github.com/IDAES/idaes-pse".
##############################################################################
"""
This module contains utility functions for dynamic IDAES models.
"""

from pyomo.environ import Block, Constraint, Var
from pyomo.dae import ContinuousSet, DerivativeVar
from pyomo.dae.set_utils import (is_explicitly_indexed_by,
        is_in_block_indexed_by, get_index_set_except)
from pyomo.kernel import ComponentSet

from idaes.core import FlowsheetBlock
from collections import Counter
import idaes.logger as idaeslog

__author__ = "Robert Parker"


<<<<<<< HEAD
#def is_explicitly_indexed_by(comp, *sets):
#    """
#    Function for determining whether a pyomo component is indexed by a 
#    set or group of sets.
#
#    Args:
#        comp : some Pyomo component, possibly indexed
#        sets : Pyomo Sets to check indexing by
#
#    Returns:
#        A bool that is True if comp is directly indexed each set in sets.
#    """
#    if not comp.is_indexed():
#        return False
#    n_sets = len(sets)
#    if n_sets == 0:
#        raise ValueError('Must provide at least one set')
#    s_dim = [s.dimen for s in sets]
#    total_s_dim = sum(s_dim)
#    c_dim = comp.dim()
#    if c_dim < total_s_dim:
#        # Cannot be indexed as such if dimension is too low
#        return False
#    elif n_sets == 1 and s_dim[0] == c_dim:
#        # This is the only way the index_set is one of the sets provided.
#        # Otherwise index_set is a _SetProduct
#        return comp.index_set() is sets[0]
#    elif c_dim >= total_s_dim:
#        # Assume the only way to be indexed by all sets is if
#        # we're indexed by a _SetProduct containing all sets
#        if not hasattr(comp.index_set(), 'set_tuple'):
#            return False
#        # Convert set_tuple to a ComponentSet so a different
#        # pyomo:Set with the same elements will not be conflated.
#        set_set = ComponentSet(comp.index_set().set_tuple)
#        return all([s in set_set for s in sets])
#
#
#def is_implicitly_indexed_by(comp, s, stop_at=None):
#    """
#    Function for determining whether a component is contained in a 
#    block that is indexed by a particular set.
#
#    Args: 
#        comp : Component whose parent blocks are checked
#        s : Set for which indices are checked
#        stop_at : Block at which to stop searching if reached, regardless
#                  of whether or not it is indexed by s
#                  
#    Returns:
#        Bool that is true if comp is contained in a block indexed by s
#    """
#    parent = comp.parent_block()
#
#    # Stop when top-level block has been reached
#    while parent is not None:
#        # If we have reached our stopping point, quit.
#        if parent is stop_at:
#            return False
#
#        # Look at the potentially-indexed block containing our component
#        parent = parent.parent_component()
#        # Check again for the stopping point in case an IndexedBlock was used
#        if parent is stop_at:
#            return False
#
#        # Check potentially-indexed block for index s:
#        if is_explicitly_indexed_by(parent, s):
#            return True
#        # Continue up the tree, checking the parent block of our
#        # potentially-indexed block:
#        else:
#            parent = parent.parent_block()
#    # Return False if top-level block was reached
#    return False
#
#
#def get_index_set_except(comp, *sets):
#    """ 
#    Function for getting indices of a component over a product of its
#    indexing sets other than those specified. Indices for the specified 
#    sets can be used to construct indices of the proper dimension for the 
#    original component via the index_getter function.
#
#    Args:
#        comp : Component whose indexing sets are to be manipulated
#        sets : Sets to omit from the set_except product
#
#    Returns:
#        A dictionary. Maps 'set_except' to a Pyomo Set or SetProduct
#        of comp's index set, excluding those in sets. Maps
#        'index_getter' to a function that returns an index of the
#        proper dimension for comp, given an element of set_except
#        and a value for each set excluded. These values must be provided
#        in the same order their Sets were provided in the sets argument.
#    """
#    n_set = len(sets)
#    s_set = ComponentSet(sets)
#    total_s_dim = sum([s.dimen for s in sets])
#    info = {}
#
#    if not is_explicitly_indexed_by(comp, *sets):
#        msg = (comp.name + ' is not indexed by at least one of ' +
#                str([s.name for s in sets]))
#        raise ValueError(msg)
#
#    index_set = comp.index_set()
#    if hasattr(index_set, 'set_tuple'):
#        set_tuple = index_set.set_tuple
#        counter = Counter([id(_) for _ in set_tuple])
#        for s in sets:
#            if counter[id(s)] != 1:
#                msg = 'Cannot omit sets that appear multiple times'
#                raise ValueError(msg)
#        # Need to know the location of each set within comp's index_set
#        # location will map:
#        #     location_in_comp_index_set -> location_in_sets
#        location = {}
#        other_ind_sets = []
#        for ind_loc, ind_set in enumerate(set_tuple):
#            found_set = False
#            for s_loc, s_set in enumerate(sets):
#                if ind_set is s_set:
#                    location[ind_loc] = s_loc
#                    found_set = True
#                    break
#            if not found_set:
#                other_ind_sets.append(ind_set)
#    else:
#        # If index_set has not set_tuple, it must be a SimpleSet, and 
#        # len(sets) == 1. Location in sets and in comp's indexing set
#        # are the same.
#        location = {0: 0}
#        other_ind_sets = []
#
#    if comp.dim() == total_s_dim: 
#        # comp indexed by all sets and having this dimension
#        # is sufficient to know that comp is only indexed by 
#        # Sets in *sets
#
#        # In this case, return the trivial set_except and index_getter
#
#        # Problem: cannot construct location without a set tuple
#        #          is that a problem with this syntax?
#        #          Here len(newvals) should == 1
#        info['set_except'] = [None]
#        # index_getter returns an index corresponding to the values passed to
#        # it, re-ordered according to order of indexing sets in component.
#        info['index_getter'] = (lambda incomplete_index, *newvals:
#                newvals[0] if len(newvals) <= 1 else
#                tuple([newvals[location[i]] for i in location]))
#        return info
#
#    # Now may assume other_ind_sets is nonempty.
#    if len(other_ind_sets) == 1:
#        set_except = other_ind_sets[0]
#    elif len(other_ind_sets) >= 2:
#        set_except = other_ind_sets[0].cross(*other_ind_sets[1:])
#    else:
#        raise ValueError('Did not expect this to happen')
#
#    index_getter = (lambda incomplete_index, *newvals:
#            _complete_index(location, incomplete_index, *newvals))
#
#    info['set_except'] = set_except
#    info['index_getter'] = index_getter
#    return info
#
#
#def _complete_index(loc, index, *newvals):
#    """
#    Function for inserting new values into a partial index.
#    Used by get_index_set_except function to construct the 
#    index_getter function for completing indices of a particular
#    component with particular sets excluded.
#
#    Args:
#        loc : Dictionary mapping location in the new index to
#              location in newvals
#        index : Partial index
#        newvals : New values to insert into index. Can be scalars
#                  or tuples (for higher-dimension sets)
#
#    Returns:
#        An index (tuple) with values from newvals inserted in 
#        locations specified by loc
#    """
#    if type(index) is not tuple:
#        index = (index,)
#    keys = sorted(loc.keys())
#    if len(keys) != len(newvals):
#        raise ValueError('Wrong number of values to complete index')
#    for i in sorted(loc.keys()):
#        newval = newvals[loc[i]]
#        if type(newval) is not tuple:
#            newval = (newval,)
#        index = index[0:i] + newval + index[i:]
#    return index
=======
def is_explicitly_indexed_by(comp, *sets):
    """
    Function for determining whether a pyomo component is indexed by a 
    set or group of sets.

    Args:
        comp : some Pyomo component, possibly indexed
        sets : Pyomo Sets to check indexing by

    Returns:
        A bool that is True if comp is directly indexed each set in sets.
    """
    if not comp.is_indexed():
        return False
    n_sets = len(sets)
    if n_sets == 0:
        raise ValueError('Must provide at least one set')
    s_dim = [s.dimen for s in sets]
    total_s_dim = sum(s_dim)
    c_dim = comp.dim()
    if c_dim < total_s_dim:
        # Cannot be indexed as such if dimension is too low
        return False
    elif n_sets == 1 and s_dim[0] == c_dim:
        # This is the only way the index_set is one of the sets provided.
        # Otherwise index_set is a _SetProduct
        return comp.index_set() is sets[0]
    elif c_dim >= total_s_dim:
        # Assume the only way to be indexed by all sets is if
        # we're indexed by a _SetProduct containing all sets
        if not hasattr(comp.index_set(), 'set_tuple'):
            return False
        # Convert set_tuple to a ComponentSet so a different
        # pyomo:Set with the same elements will not be conflated.

        if hasattr(comp.index_set(), 'subsets'):
            set_set = ComponentSet(comp.index_set().subsets())
        else:
            set_set = ComponentSet(comp.index_set().set_tuple)
        return all([s in set_set for s in sets])


def is_implicitly_indexed_by(comp, s, stop_at=None):
    """
    Function for determining whether a component is contained in a 
    block that is indexed by a particular set.

    Args: 
        comp : Component whose parent blocks are checked
        s : Set for which indices are checked
        stop_at : Block at which to stop searching if reached, regardless
                  of whether or not it is indexed by s
                  
    Returns:
        Bool that is true if comp is contained in a block indexed by s
    """
    parent = comp.parent_block()

    # Stop when top-level block has been reached
    while parent is not None:
        # If we have reached our stopping point, quit.
        if parent is stop_at:
            return False

        # Look at the potentially-indexed block containing our component
        parent = parent.parent_component()
        # Check again for the stopping point in case an IndexedBlock was used
        if parent is stop_at:
            return False

        # Check potentially-indexed block for index s:
        if is_explicitly_indexed_by(parent, s):
            return True
        # Continue up the tree, checking the parent block of our
        # potentially-indexed block:
        else:
            parent = parent.parent_block()
    # Return False if top-level block was reached
    return False


def get_index_set_except(comp, *sets):
    """ 
    Function for getting indices of a component over a product of its
    indexing sets other than those specified. Indices for the specified 
    sets can be used to construct indices of the proper dimension for the 
    original component via the index_getter function.

    Args:
        comp : Component whose indexing sets are to be manipulated
        sets : Sets to omit from the set_except product

    Returns:
        A dictionary. Maps 'set_except' to a Pyomo Set or SetProduct
        of comp's index set, excluding those in sets. Maps
        'index_getter' to a function that returns an index of the
        proper dimension for comp, given an element of set_except
        and a value for each set excluded. These values must be provided
        in the same order their Sets were provided in the sets argument.
    """
    n_set = len(sets)
    s_set = ComponentSet(sets)
    total_s_dim = sum([s.dimen for s in sets])
    info = {}

    if not is_explicitly_indexed_by(comp, *sets):
        msg = (comp.name + ' is not indexed by at least one of ' +
                str([s.name for s in sets]))
        raise ValueError(msg)

    index_set = comp.index_set()
    if hasattr(index_set, 'set_tuple'):
        if hasattr(index_set, 'subsets'):
            set_tuple = list(index_set.subsets())
        else:
            set_tuple = index_set.set_tuple
        counter = Counter([id(_) for _ in set_tuple])
        for s in sets:
            if counter[id(s)] != 1:
                msg = 'Cannot omit sets that appear multiple times'
                raise ValueError(msg)
        # Need to know the location of each set within comp's index_set
        # location will map:
        #     location_in_comp_index_set -> location_in_sets
        location = {}
        other_ind_sets = []
        for ind_loc, ind_set in enumerate(set_tuple):
            found_set = False
            for s_loc, s_set in enumerate(sets):
                if ind_set is s_set:
                    location[ind_loc] = s_loc
                    found_set = True
                    break
            if not found_set:
                other_ind_sets.append(ind_set)
    else:
        # If index_set has not set_tuple, it must be a SimpleSet, and 
        # len(sets) == 1. Location in sets and in comp's indexing set
        # are the same.
        location = {0: 0}
        other_ind_sets = []

    if comp.dim() == total_s_dim: 
        # comp indexed by all sets and having this dimension
        # is sufficient to know that comp is only indexed by 
        # Sets in *sets

        # In this case, return the trivial set_except and index_getter

        # Problem: cannot construct location without a set tuple
        #          is that a problem with this syntax?
        #          Here len(newvals) should == 1
        info['set_except'] = [None]
        # index_getter returns an index corresponding to the values passed to
        # it, re-ordered according to order of indexing sets in component.
        info['index_getter'] = (lambda incomplete_index, *newvals:
                newvals[0] if len(newvals) <= 1 else
                tuple([newvals[location[i]] for i in location]))
        return info

    # Now may assume other_ind_sets is nonempty.
    if len(other_ind_sets) == 1:
        set_except = other_ind_sets[0]
    elif len(other_ind_sets) >= 2:
        set_except = other_ind_sets[0].cross(*other_ind_sets[1:])
    else:
        raise ValueError('Did not expect this to happen')

    index_getter = (lambda incomplete_index, *newvals:
            _complete_index(location, incomplete_index, *newvals))

    info['set_except'] = set_except
    info['index_getter'] = index_getter
    return info


def _complete_index(loc, index, *newvals):
    """
    Function for inserting new values into a partial index.
    Used by get_index_set_except function to construct the 
    index_getter function for completing indices of a particular
    component with particular sets excluded.

    Args:
        loc : Dictionary mapping location in the new index to
              location in newvals
        index : Partial index
        newvals : New values to insert into index. Can be scalars
                  or tuples (for higher-dimension sets)

    Returns:
        An index (tuple) with values from newvals inserted in 
        locations specified by loc
    """
    if type(index) is not tuple:
        index = (index,)
    keys = sorted(loc.keys())
    if len(keys) != len(newvals):
        raise ValueError('Wrong number of values to complete index')
    for i in sorted(loc.keys()):
        newval = newvals[loc[i]]
        if type(newval) is not tuple:
            newval = (newval,)
        index = index[0:i] + newval + index[i:]
    return index
>>>>>>> 382802de


def get_activity_dict(b):
    """
    Function that builds a dictionary telling whether or not each
    ConstraintData and BlockData object in a model is active.
    Uses the objects' ids as the hash.

    Args:
        b : A Pyomo Block to be searched for active components

    Returns:
        A dictionary mapping id of constraint and block data objects
        to a bool indicating if they are active
    """
    # Note: active constraints/blocks contained in an inactive block will still
    # be marked as active.
    return {id(con): con.active 
                     for con in b.component_data_objects((Constraint, Block))}


def get_fixed_dict(b):
    """
    Function that builds a dictionary telling whether or not each VarData
    object in a model is fixed. Uses the objects' ids as the hash.

    Args:
        b : A Pyomo block to be searched for fixed variables

    Returns:
        A dictionary mapping id of VarData objects to a bool indicating if
        they are fixed
    """
    return {id(var): var.fixed for var in b.component_data_objects(Var)}


def deactivate_model_at(b, cset, pts, outlvl=idaeslog.NOTSET):
    """
    Finds any block or constraint in block b, indexed explicitly (and not 
    implicitly) by cset, and deactivates it at points specified. 
    Implicitly indexed components are excluded because one of their parent 
    blocks will be deactivated, so deactivating them too would be redundant.

    Args:
        b : Block to search
        cset : ContinuousSet of interest
        pts : Value or list of values, in ContinuousSet, to deactivate at

    Returns:
        A dictionary mapping points in pts to lists of
        component data that have been deactivated there
    """
    if not type(pts) is list:
        pts = [pts]
    for pt in pts:
        if not pt in cset:
            msg = str(pt) + ' is not in ContinuousSet ' + cset.name
            raise ValueError(msg)
    deactivated = {pt: [] for pt in pts}
    
    visited = set()
    for comp in b.component_objects([Block, Constraint], active=True):
        # Record components that have been visited in case component_objects
        # contains duplicates (due to references)
        if id(comp) in visited:
            continue
        visited.add(id(comp))

        if (is_explicitly_indexed_by(comp, cset) and
                not is_in_block_indexed_by(comp, cset)):
            info = get_index_set_except(comp, cset)
            non_cset_set = info['set_except']
            index_getter = info['index_getter']

            for non_cset_index in non_cset_set:
                for pt in pts:
                    index = index_getter(non_cset_index, pt)
                    try:
                        comp[index].deactivate()
                        deactivated[pt].append(comp[index]) 
                    except KeyError:
                        # except KeyError to allow Constraint/Block.Skip
                        msg = (comp.name + ' has no index ' + str(index))
                        init_log = idaeslog.getInitLogger(__name__, outlvl)
                        init_log.warning(msg)
                        continue
                 
    return deactivated


def deactivate_constraints_unindexed_by(b, time):
    """
    Searches block b for and constraints not indexed by time
    and deactivates them. 

    Args:
        b : Block to search
        time : Set with respect to which to find unindexed constraints

    Returns:
        List of constraints deactivated
    """
    conlist = []
    
    visited = set()
    for comp in b.component_objects(Constraint, active=True):
        if id(comp) in visited:
            continue
        visited.add(id(comp))

        if (not is_explicitly_indexed_by(comp, time) and
                not is_in_block_indexed_by(comp, time)):
            for index in comp:
                compdata = comp[index]
                if compdata.active:
                    compdata.deactivate()
                    conlist.append(compdata)

    return conlist


def fix_vars_unindexed_by(b, time):
    """
    Searches block b for variables not indexed by time
    and fixes them. 

    Args:
        b : Block to search
        time : Set with respect to which to find unindexed variables

    Returns:
        List of variables fixed
    """
    varlist = []

    visited = set()
    for var in b.component_objects(Var):
        if id(var) in visited:
            continue
        visited.add(id(var))

        if (not is_explicitly_indexed_by(var, time) and
                not is_in_block_indexed_by(var, time)):
            for index in var:
                vardata = var[index]
                if (not vardata.fixed and vardata.value is not None):
                    # Can't fix a variable with a value of None, but this
                    # should be called after a solve, so any variable with
                    # value of None is stale and won't be sent to solver,
                    # so it doesn't need to be fixed to maintain correct
                    # degrees of freedom
                    vardata.fix()
                    varlist.append(vardata)

    return varlist


def get_location_of_coordinate_set(setprod, subset):
    """For a SetProduct and some 1-dimensional coordinate set of that
    SetProduct, returns the location of an index of the coordinate
    set within the index of the setproduct.

    Args:
        setprod : SetProduct containing the subset of interest
        subset : 1-dimensional set whose location will be found in the
                 SetProduct
    
    Returns:
        Integer location of the subset within the SetProduct
    """
    if subset.dimen != 1:
        # This could be supported in the future if there is demand for it
        raise ValueError(
            'Cannot get the location of %s because it is multi-dimensional'
            %(subset.name))

    loc = None
    i = 0
    found = False
    if hasattr(setprod, 'subsets'):
        subsets = setprod.subsets()
    elif hasattr(setprod, 'set_tuple'):
        subsets = setprod.set_tuple
    else:
        subsets = [setprod]
    for _set in subsets:
        if _set is subset:
            if found:
                raise ValueError(
                    'Cannot get the location of %s because it appears '
                    'multiple times'%(_set.name))
            found = True
            loc = i
            i += 1
        else:
            i += _set.dimen
    return loc


def get_index_of_set(comp, wrt):
    """For some data object of an indexed component, gets the value of the
    index corresponding to some 1-dimensional pyomo set.

    Args: 
        comp : Component data object whose index will be searched
        wrt : Set whose index will be searched for

    Returns:
        Value of the specified set in the component data object
    """
    parent = comp.parent_component()
    if not is_explicitly_indexed_by(parent, wrt):
        raise ValueError(
                "Component %s is not explicitly indexed by set %s."
                %(comp.name, wrt.name))

    index = comp.index() 
    if not type(index) is tuple:
        index = (index,)
    loc = get_location_of_coordinate_set(parent.index_set(), wrt)
    return index[loc]


def get_implicit_index_of_set(comp, wrt):
    """For some data object contained (at some level of the hierarchy) in a
    block indexed by wrt, returns the index corresponding to wrt in that
    block.

    Args:
        comp : Component data object whose (parent blocks') indices will be
               searched
        wrt : Set whose index will be searched for

    Returns:
        Value of the specified set 
    """
    val = None
    found = False
    if is_explicitly_indexed_by(comp.parent_component(), wrt):
        val = get_index_of_set(comp, wrt)
        found = True

    parent_block = comp.parent_block()
    while parent_block is not None:
        parent_component = parent_block.parent_component()
        if is_explicitly_indexed_by(parent_component, wrt):
            if found:
                raise ValueError(
                        "Cannot get the index of set %s because it appears "
                        "multiple times in the hierarchy"%(wrt.name))
            val = get_index_of_set(parent_block, wrt)
            found = True
        parent_block = parent_block.parent_block()

    # Will return val even if it is None. 
    # User can decide what to do in this case.
    return val


def get_derivatives_at(b, time, pts):
    """
    Finds derivatives with respect to time at points specified.
    No distinction made for multiple derivatives or mixed partials.

    Args:
        b : Block to search for derivatives
        time : ContinuousSet to look for derivatives with respect to
        pts : Value or list of values in time set at which to return 
              derivatives

    Returns
        Dictionary mapping time points to lists of derivatives
        at those points
    """
    if not type(pts) is list:
        pts = [pts]
    dvdict = {pt: [] for pt in pts}

    visited = set()
    for var in b.component_objects(Var):
        if id(var) in visited:
            continue
        visited.add(id(var))

        if not isinstance(var, DerivativeVar):
            continue
        if time not in ComponentSet(var.get_continuousset_list()):
            continue

        info = get_index_set_except(var, time)
        non_time_set = info['set_except']
        index_getter = info['index_getter']
        for pt in pts:
            for non_time_index in non_time_set:
                index = index_getter(non_time_index, pt)
                dvdict[pt].append(var[index])

    return dvdict


# TODO: should be able to replace this function everywhere
#       with getname and find_component
#       ^ not true. Cannot call find_component from a BlockData object
#                   Or on a name containing a decimal index
#       component looks like a similar substitute for BlockDatas, but
#       cannot seem to call on names including indices at all
def path_from_block(comp, blk, include_comp=False):
    """
    Returns a list of tuples with (local_name, index) pairs required
    to locate comp from blk

    Args:
        comp : Component(Data) object to locate
        blk : Block(Data) to locate comp from
        include_comp : Bool of whether or not to include the
                       local_name, index of the component itself

    Returns:
        A list of string, index tuples that can be used to locate
        comp from blk
    """
    parent_data = comp.parent_block()
    route = []
    # Walk up the hierarchy tree until blk is reached
    while parent_data != blk:
        parent_obj = parent_data.parent_component()
        # Record the local name and index required to locate the current block
        # from the parent_component of its parent_block
        # Pre-pend to the existing (name, index) list
        route = [(parent_obj.local_name, parent_data.index())] + route
        # If top-levelmodel has been reached, break
        # (This should not happen)
        if parent_data.parent_block() == None:
            break
        parent_data = parent_data.parent_block()

    # Append comp's name and index to the list if desired:
    if include_comp:
        if hasattr(comp, 'index'):
            route.append((comp.parent_component().local_name, comp.index()))
        else:
            # Not obvious what the right thing to do is if comp has no index
            # attribute... 
            route.append((comp.parent_component().local_name, None))
    return route


def find_comp_in_block(tgt_block, src_block, src_comp, allow_miss=False):
    """This function finds a component in a source block, then uses the same
    local names and indices to try to find a corresponding component in a target
<<<<<<< HEAD
    block. 
=======
    block. This is used when we would like to verify that a component of the 
    same name exists in the target block, as in model predictive control where
    certain variables must be correllated between plant and controller model.
>>>>>>> 382802de

    Args:
        tgt_block : Target block that will be searched for component
        src_block : Source block in which the original component is located
        src_comp : Component whose name will be searched for in target block
        allow_miss : If True, will ignore attribute and key errors due to 
                     searching for non-existant components in the target model

    Returns:
        Component with the same name in the target block
    """

    local_parent = tgt_block
    for r in path_from_block(src_comp, src_block, include_comp=False):
        # Don't include comp as I want to use this to find IndexedComponents,
        # for which [r[1]] will result in a KeyError.
        try:
            local_parent = getattr(local_parent, r[0])[r[1]]
        except AttributeError:
            if allow_miss:
                return None
            else:
<<<<<<< HEAD
                raise
=======
                raise AttributeError(
                    '%s has no attribute %s. Use allow_miss=True if this '
                    'is expected and acceptable.' % (local_parent.name, r[0]))
>>>>>>> 382802de
        except KeyError:
            if allow_miss:
                return None
            else:
<<<<<<< HEAD
                raise
=======
                raise KeyError(
                    '%s is not a valid index for %s, use allow_miss=True '
                    'if this is expected and acceptable.' % (str(r[1]),
                        getattr(local_parent, r[0]).name))
>>>>>>> 382802de

    # This logic should return the IndexedComponent or ComponentData,
    # whichever is appropriate
    try:
        tgt_comp = getattr(local_parent, src_comp.parent_component().local_name)
    except AttributeError:
        if allow_miss:
            return None
        else:
<<<<<<< HEAD
            raise
=======
            raise AttributeError(
                '%s has no attribute %s. Use allow_miss=True if this '
                'is expected and acceptable.' % (local_parent.name,
                    src_comp.parent_component().local_name))
>>>>>>> 382802de
    # tgt_comp is now an indexed component or simple component

    if hasattr(src_comp, 'index'):
        # If comp has index, attempt to access it in tgt_comp
        index = src_comp.index()
        try:
            tgt_comp = tgt_comp[index]
        except KeyError:
            if allow_miss:
                return None
            else:
<<<<<<< HEAD
                raise
=======
                raise KeyError(
                    '%s is not a valid index for %s, use allow_miss=True '
                    'if this is expected and acceptable.' % (str(index),
                        tgt_comp.name))
>>>>>>> 382802de

    return tgt_comp


def find_comp_in_block_at_time(tgt_block, src_block, src_comp,
                               time, t0, allow_miss=False):
    """This function finds a component in a source block, then uses the same
    local names and indices to try to find a corresponding component in a target
    block, with the exception of time index in the target component, which is
<<<<<<< HEAD
    replaced by a specified time point.
=======
    replaced by a specified time point. This is used for validation of a
    component by its name in the case where blocks may differ by at most time
    indices, for example validating a steady-state model or a model with a
    different time discretization.
>>>>>>> 382802de

    Args:
        tgt_block : Target block that will be searched for component
        src_block : Source block in which the original component is located
        src_comp : Component whose name will be searched for in target block
        time : Set whose index will be replaced in the target component
        t0 : Index of the time set that will be used in the target
             component
        allow_miss : If True, will ignore attribute and key errors due to 
                     searching for non-existant components in the target model

    """
    # Could extend this to allow replacing indices of multiple sets
    # (useful for PDEs)

<<<<<<< HEAD
    assert t0 in time
    assert time.model() is tgt_block.model()
    assert src_block.model() is src_comp.model()
=======
    if t0 not in time:
        raise KeyError(
            't0 must be in the time set')
    if time.model() is not tgt_block.model():
        raise ValueError(
            'time must belong to the same model as the target block')
    if src_block.model() is not src_comp.model():
        raise ValueError(
            'src_block and src_comp must be components of the same model')
>>>>>>> 382802de

    local_parent = tgt_block
    for r in path_from_block(src_comp, src_block, include_comp=False):
        # Don't include comp as I want to use this to find IndexedComponents,
        # for which [r[1]] will result in a KeyError.

        # If local_parent is indexed by time, need to replace time index
        # in r[1]

        try:
            local_parent = getattr(local_parent, r[0])
        except AttributeError:
            if allow_miss:
                return None
            else:
<<<<<<< HEAD
                raise
=======
                raise AttributeError(
                    '%s has no attribute %s. Use allow_miss=True if this '
                    'is expected and acceptable.' % (local_parent.name, r[0]))
>>>>>>> 382802de

        index = r[1]

        # Can abstract the following into a function:
        # replace_time_index or something
        if is_explicitly_indexed_by(local_parent, time):
            index_set = local_parent.index_set()
            time_loc = get_location_of_coordinate_set(index_set, time)

            if type(index) is not tuple:
                index = (index,)
            index = list(index)

            # Replace time index with t0
            index[time_loc] = t0
            index = tuple(index)
            
        try:
            local_parent = local_parent[index]
        except KeyError:
            if allow_miss:
                return None
            else:
<<<<<<< HEAD
                raise
=======
                raise KeyError(
                    '%s is not a valid index for %s, use allow_miss=True '
                    'if this is expected and acceptable.' % (str(index),
                        local_parent.name))
>>>>>>> 382802de

    # This logic should return the IndexedComponent or ComponentData,
    # whichever is appropriate
    try:
        tgt_comp = getattr(local_parent, src_comp.parent_component().local_name)
    except AttributeError:
        if allow_miss:
            return None
        else:
<<<<<<< HEAD
            raise
=======
            raise AttributeError(
                '%s has no attribute %s. Use allow_miss=True if this '
                'is expected and acceptable.' % (local_parent.name, 
                    src_comp.parent_component().local_name))
>>>>>>> 382802de
    # tgt_comp is now an indexed component or simple component

    if hasattr(src_comp, 'index'):
        # If comp has index, attempt to access it in tgt_comp
        index = src_comp.index()

        if is_explicitly_indexed_by(tgt_comp, time):
            index_set = tgt_comp.index_set()
            time_loc = get_location_of_coordinate_set(index_set, time)

            if type(index) is not tuple:
                index = (index,)
            index = list(index)

            # Replace time index with t0
            index[time_loc] = t0
            index = tuple(index)

        try:
            tgt_comp = tgt_comp[index]
        except KeyError:
            if allow_miss:
                return None
            else:
<<<<<<< HEAD
                raise
=======
                raise KeyError(
                    '%s is not a valid index for %s, use allow_miss=True '
                    'if this is expected and acceptable.' % (str(index),
                        tgt_comp.name))
>>>>>>> 382802de

    return tgt_comp


def copy_non_time_indexed_values(fs_tgt, fs_src, copy_fixed=True):
    """
    Function to set the values of all variables that are not (implicitly
    or explicitly) indexed by time to their values in a different flowsheet.

    Args:
        fs_tgt : Flowsheet into which values will be copied.
        fs_src : Flowsheet from which values will be copied.
        copy_fixed : Bool marking whether or not to copy over fixed variables
                     in the target flowsheet.

    Returns:
        None
    """
    time_tgt = fs_tgt.time

    var_visited = set()
    for var_tgt in fs_tgt.component_objects(Var,
                                            descend_into=False):
        if id(var_tgt) in var_visited:
            continue
        var_visited.add(id(var_tgt))

        if is_explicitly_indexed_by(var_tgt, time_tgt):
            continue
        var_src = fs_src.find_component(var_tgt.local_name)
        # ^ this find_component is fine because var_tgt is a Var not VarData
        # and its local_name is used. Assumes that there are no other decimal
        # indices in between fs_src and var_src

        if var_src is None:
            # Log a warning
            msg = ('Warning copying values: ' + varname + 
                   ' does not exist in source block ' + fs_src.name)
            init_log = idaeslog.getInitLogger(__name__, outlvl)
            init_log.warning(msg)
            continue

        for index in var_tgt:
            if not copy_fixed and var_tgt[index].fixed:
                continue
            var_tgt[index].set_value(var_src.value)

    blk_visited = set()
    for blk_tgt in fs_tgt.component_objects(Block):

        if id(blk_tgt) in blk_visited:
            continue
        blk_visited.add(id(blk_tgt))

        if (is_in_block_indexed_by(blk_tgt, time_tgt) or 
                is_explicitly_indexed_by(blk_tgt, time_tgt)):
            continue
        # block is not even implicitly indexed by time
        for b_index in blk_tgt:

            var_visited = set()
            for var_tgt in blk_tgt[b_index].component_objects(Var,
                                                     descend_into=False):
                if id(var_tgt) in var_visited:
                    continue
                var_visited.add(id(var_tgt))

                if is_explicitly_indexed_by(var_tgt, time_tgt):
                    continue
    
                # can't used find_component(local_name) here because I might
                # have decimal indices
                try:
                    local_parent = fs_src
                    for r in path_from_block(var_tgt, fs_tgt):
                        local_parent = getattr(local_parent, r[0])[r[1]]
                except AttributeError:
                    # log warning
                    msg = ('Warning copying values: ' + r[0] + 
                           ' does not exist in source' + local_parent.name)
                    init_log = idaeslog.getInitLogger(__name__, outlvl)
                    init_log.warning(msg)
                    continue
                except KeyError:
                    msg = ('Warning copying values: ' + str(r[1]) + 
                           ' is not a valid index for' + 
                           getattr(local_parent, r[0]).name)
                    init_log = idaeslog.getInitLogger(__name__, outlvl)
                    init_log.warning(msg)
                    continue

                var_src = getattr(local_parent, var_tgt.local_name)
    
                for index in var_tgt:
                    if not copy_fixed and var_tgt[index].fixed:
                        continue
                    var_tgt[index].set_value(var_src[index].value)


def copy_values_at_time(fs_tgt, fs_src, t_target, t_source, 
        copy_fixed=True, outlvl=idaeslog.NOTSET):
    """
    Function to set the values of all (explicitly or implicitly) time-indexed 
    variables in a flowsheet to similar values (with the same name) but at 
    different points in time and (potentially) in different flowsheets.

    Args:
        fs_tgt : Target flowsheet, whose variables' values will get set
        fs_src : Source flowsheet, whose variables' values will be used to 
                 set those of the target flowsheet. Could be the target
                 flowsheet
        t_target : Target time point
        t_source : Source time point
        copy_fixed : Bool of whether or not to copy over fixed variables in 
                     target model 
        outlvl : IDAES logger output level

    Returns:
        None
    """
    time_target = fs_tgt.time
    var_visited = set()
    for var_target in fs_tgt.component_objects(Var):
        if id(var_target) in var_visited:
            continue
        var_visited.add(id(var_target))

        if not is_explicitly_indexed_by(var_target, time_target):
            continue
        n = var_target.index_set().dimen

        local_parent = fs_src

        varname = var_target.getname(fully_qualified=True, relative_to=fs_tgt)
        # Calling find_component here makes the assumption that varname does not 
        # contain decimal indices.
        var_source = fs_src.find_component(varname)
        if var_source is None:
            # Log a warning
            msg = ('Warning copying values: ' + varname + 
                   ' does not exist in source block ' + fs_src.name)
            init_log = idaeslog.getInitLogger(__name__, outlvl)
            init_log.warning(msg)
            continue
        	
        if n == 1:
            if not copy_fixed and var_target[t_target].fixed:
                continue
            var_target[t_target].set_value(var_source[t_source].value)
        elif n >= 2:
            index_info = get_index_set_except(var_target, time_target)
            non_time_index_set = index_info['set_except']
            index_getter = index_info['index_getter']
            for non_time_index in non_time_index_set:
                source_index = index_getter(non_time_index, t_source)
                target_index = index_getter(non_time_index, t_target)
                if not copy_fixed and var_target[target_index].fixed:
                    continue
                var_target[target_index].set_value(
                        var_source[source_index].value)

    blk_visited = set()
    for blk_target in fs_tgt.component_objects(Block):
        if id(blk_target) in blk_visited:
            continue
        blk_visited.add(id(blk_target))

        if not is_explicitly_indexed_by(blk_target, time_target):
            continue
        n = blk_target.index_set().dimen

        blkname = blk_target.getname(fully_qualified=True, relative_to=fs_tgt)
        blk_source = fs_src.find_component(blkname)
        if blk_source is None:
            # log warning
            msg = ('Warning copying values: ' + blkname + 
                   ' does not exist in source' + fs_src.name)
            init_log = idaeslog.getInitLogger(__name__, outlvl)
            init_log.warning(msg)
            continue

        if n == 1:
            target_index = t_target
            source_index = t_source

            var_visited = set()
            for var_target in blk_target[target_index].component_data_objects(Var):
                if id(var_target) in var_visited:
                    continue
                var_visited.add(id(var_target))

                if not copy_fixed and var_target.fixed:
                    continue

                # Here, find_component will not work from BlockData object
                local_parent = blk_source[source_index]
                for r in path_from_block(var_target, blk_target[target_index]):
                    local_parent = getattr(local_parent, r[0])[r[1]]
                var_source = getattr(local_parent,
                        var_target.parent_component().local_name)[
                                var_target.index()]
                var_target.set_value(var_source.value)

        elif n >= 2:
            index_info = get_index_set_except(blk_target, time_target)
            non_time_index_set = index_info['set_except']
            index_getter = index_info['index_getter']
            for non_time_index in non_time_index_set:
                source_index = index_getter(non_time_index, t_source)
                target_index = index_getter(non_time_index, t_target)

                var_visited = set()
                for var_target in blk_target[target_index].component_data_objects(Var):
                    if id(var_target) in var_visited:
                        continue
                    var_visited.add(id(var_target))

                    if not copy_fixed and var_target.fixed:
                        continue

                    local_parent = blk_source[source_index]
                    for r in path_from_block(var_target,
                                             blk_target[target_index]):
                        local_parent = getattr(local_parent, r[0])[r[1]]
                    var_source = getattr(local_parent,
                            var_target.parent_component().local_name)[
                                    var_target.index()]
                    var_target.set_value(var_source.value)
<|MERGE_RESOLUTION|>--- conflicted
+++ resolved
@@ -26,414 +26,6 @@
 import idaes.logger as idaeslog
 
 __author__ = "Robert Parker"
-
-
-<<<<<<< HEAD
-#def is_explicitly_indexed_by(comp, *sets):
-#    """
-#    Function for determining whether a pyomo component is indexed by a 
-#    set or group of sets.
-#
-#    Args:
-#        comp : some Pyomo component, possibly indexed
-#        sets : Pyomo Sets to check indexing by
-#
-#    Returns:
-#        A bool that is True if comp is directly indexed each set in sets.
-#    """
-#    if not comp.is_indexed():
-#        return False
-#    n_sets = len(sets)
-#    if n_sets == 0:
-#        raise ValueError('Must provide at least one set')
-#    s_dim = [s.dimen for s in sets]
-#    total_s_dim = sum(s_dim)
-#    c_dim = comp.dim()
-#    if c_dim < total_s_dim:
-#        # Cannot be indexed as such if dimension is too low
-#        return False
-#    elif n_sets == 1 and s_dim[0] == c_dim:
-#        # This is the only way the index_set is one of the sets provided.
-#        # Otherwise index_set is a _SetProduct
-#        return comp.index_set() is sets[0]
-#    elif c_dim >= total_s_dim:
-#        # Assume the only way to be indexed by all sets is if
-#        # we're indexed by a _SetProduct containing all sets
-#        if not hasattr(comp.index_set(), 'set_tuple'):
-#            return False
-#        # Convert set_tuple to a ComponentSet so a different
-#        # pyomo:Set with the same elements will not be conflated.
-#        set_set = ComponentSet(comp.index_set().set_tuple)
-#        return all([s in set_set for s in sets])
-#
-#
-#def is_implicitly_indexed_by(comp, s, stop_at=None):
-#    """
-#    Function for determining whether a component is contained in a 
-#    block that is indexed by a particular set.
-#
-#    Args: 
-#        comp : Component whose parent blocks are checked
-#        s : Set for which indices are checked
-#        stop_at : Block at which to stop searching if reached, regardless
-#                  of whether or not it is indexed by s
-#                  
-#    Returns:
-#        Bool that is true if comp is contained in a block indexed by s
-#    """
-#    parent = comp.parent_block()
-#
-#    # Stop when top-level block has been reached
-#    while parent is not None:
-#        # If we have reached our stopping point, quit.
-#        if parent is stop_at:
-#            return False
-#
-#        # Look at the potentially-indexed block containing our component
-#        parent = parent.parent_component()
-#        # Check again for the stopping point in case an IndexedBlock was used
-#        if parent is stop_at:
-#            return False
-#
-#        # Check potentially-indexed block for index s:
-#        if is_explicitly_indexed_by(parent, s):
-#            return True
-#        # Continue up the tree, checking the parent block of our
-#        # potentially-indexed block:
-#        else:
-#            parent = parent.parent_block()
-#    # Return False if top-level block was reached
-#    return False
-#
-#
-#def get_index_set_except(comp, *sets):
-#    """ 
-#    Function for getting indices of a component over a product of its
-#    indexing sets other than those specified. Indices for the specified 
-#    sets can be used to construct indices of the proper dimension for the 
-#    original component via the index_getter function.
-#
-#    Args:
-#        comp : Component whose indexing sets are to be manipulated
-#        sets : Sets to omit from the set_except product
-#
-#    Returns:
-#        A dictionary. Maps 'set_except' to a Pyomo Set or SetProduct
-#        of comp's index set, excluding those in sets. Maps
-#        'index_getter' to a function that returns an index of the
-#        proper dimension for comp, given an element of set_except
-#        and a value for each set excluded. These values must be provided
-#        in the same order their Sets were provided in the sets argument.
-#    """
-#    n_set = len(sets)
-#    s_set = ComponentSet(sets)
-#    total_s_dim = sum([s.dimen for s in sets])
-#    info = {}
-#
-#    if not is_explicitly_indexed_by(comp, *sets):
-#        msg = (comp.name + ' is not indexed by at least one of ' +
-#                str([s.name for s in sets]))
-#        raise ValueError(msg)
-#
-#    index_set = comp.index_set()
-#    if hasattr(index_set, 'set_tuple'):
-#        set_tuple = index_set.set_tuple
-#        counter = Counter([id(_) for _ in set_tuple])
-#        for s in sets:
-#            if counter[id(s)] != 1:
-#                msg = 'Cannot omit sets that appear multiple times'
-#                raise ValueError(msg)
-#        # Need to know the location of each set within comp's index_set
-#        # location will map:
-#        #     location_in_comp_index_set -> location_in_sets
-#        location = {}
-#        other_ind_sets = []
-#        for ind_loc, ind_set in enumerate(set_tuple):
-#            found_set = False
-#            for s_loc, s_set in enumerate(sets):
-#                if ind_set is s_set:
-#                    location[ind_loc] = s_loc
-#                    found_set = True
-#                    break
-#            if not found_set:
-#                other_ind_sets.append(ind_set)
-#    else:
-#        # If index_set has not set_tuple, it must be a SimpleSet, and 
-#        # len(sets) == 1. Location in sets and in comp's indexing set
-#        # are the same.
-#        location = {0: 0}
-#        other_ind_sets = []
-#
-#    if comp.dim() == total_s_dim: 
-#        # comp indexed by all sets and having this dimension
-#        # is sufficient to know that comp is only indexed by 
-#        # Sets in *sets
-#
-#        # In this case, return the trivial set_except and index_getter
-#
-#        # Problem: cannot construct location without a set tuple
-#        #          is that a problem with this syntax?
-#        #          Here len(newvals) should == 1
-#        info['set_except'] = [None]
-#        # index_getter returns an index corresponding to the values passed to
-#        # it, re-ordered according to order of indexing sets in component.
-#        info['index_getter'] = (lambda incomplete_index, *newvals:
-#                newvals[0] if len(newvals) <= 1 else
-#                tuple([newvals[location[i]] for i in location]))
-#        return info
-#
-#    # Now may assume other_ind_sets is nonempty.
-#    if len(other_ind_sets) == 1:
-#        set_except = other_ind_sets[0]
-#    elif len(other_ind_sets) >= 2:
-#        set_except = other_ind_sets[0].cross(*other_ind_sets[1:])
-#    else:
-#        raise ValueError('Did not expect this to happen')
-#
-#    index_getter = (lambda incomplete_index, *newvals:
-#            _complete_index(location, incomplete_index, *newvals))
-#
-#    info['set_except'] = set_except
-#    info['index_getter'] = index_getter
-#    return info
-#
-#
-#def _complete_index(loc, index, *newvals):
-#    """
-#    Function for inserting new values into a partial index.
-#    Used by get_index_set_except function to construct the 
-#    index_getter function for completing indices of a particular
-#    component with particular sets excluded.
-#
-#    Args:
-#        loc : Dictionary mapping location in the new index to
-#              location in newvals
-#        index : Partial index
-#        newvals : New values to insert into index. Can be scalars
-#                  or tuples (for higher-dimension sets)
-#
-#    Returns:
-#        An index (tuple) with values from newvals inserted in 
-#        locations specified by loc
-#    """
-#    if type(index) is not tuple:
-#        index = (index,)
-#    keys = sorted(loc.keys())
-#    if len(keys) != len(newvals):
-#        raise ValueError('Wrong number of values to complete index')
-#    for i in sorted(loc.keys()):
-#        newval = newvals[loc[i]]
-#        if type(newval) is not tuple:
-#            newval = (newval,)
-#        index = index[0:i] + newval + index[i:]
-#    return index
-=======
-def is_explicitly_indexed_by(comp, *sets):
-    """
-    Function for determining whether a pyomo component is indexed by a 
-    set or group of sets.
-
-    Args:
-        comp : some Pyomo component, possibly indexed
-        sets : Pyomo Sets to check indexing by
-
-    Returns:
-        A bool that is True if comp is directly indexed each set in sets.
-    """
-    if not comp.is_indexed():
-        return False
-    n_sets = len(sets)
-    if n_sets == 0:
-        raise ValueError('Must provide at least one set')
-    s_dim = [s.dimen for s in sets]
-    total_s_dim = sum(s_dim)
-    c_dim = comp.dim()
-    if c_dim < total_s_dim:
-        # Cannot be indexed as such if dimension is too low
-        return False
-    elif n_sets == 1 and s_dim[0] == c_dim:
-        # This is the only way the index_set is one of the sets provided.
-        # Otherwise index_set is a _SetProduct
-        return comp.index_set() is sets[0]
-    elif c_dim >= total_s_dim:
-        # Assume the only way to be indexed by all sets is if
-        # we're indexed by a _SetProduct containing all sets
-        if not hasattr(comp.index_set(), 'set_tuple'):
-            return False
-        # Convert set_tuple to a ComponentSet so a different
-        # pyomo:Set with the same elements will not be conflated.
-
-        if hasattr(comp.index_set(), 'subsets'):
-            set_set = ComponentSet(comp.index_set().subsets())
-        else:
-            set_set = ComponentSet(comp.index_set().set_tuple)
-        return all([s in set_set for s in sets])
-
-
-def is_implicitly_indexed_by(comp, s, stop_at=None):
-    """
-    Function for determining whether a component is contained in a 
-    block that is indexed by a particular set.
-
-    Args: 
-        comp : Component whose parent blocks are checked
-        s : Set for which indices are checked
-        stop_at : Block at which to stop searching if reached, regardless
-                  of whether or not it is indexed by s
-                  
-    Returns:
-        Bool that is true if comp is contained in a block indexed by s
-    """
-    parent = comp.parent_block()
-
-    # Stop when top-level block has been reached
-    while parent is not None:
-        # If we have reached our stopping point, quit.
-        if parent is stop_at:
-            return False
-
-        # Look at the potentially-indexed block containing our component
-        parent = parent.parent_component()
-        # Check again for the stopping point in case an IndexedBlock was used
-        if parent is stop_at:
-            return False
-
-        # Check potentially-indexed block for index s:
-        if is_explicitly_indexed_by(parent, s):
-            return True
-        # Continue up the tree, checking the parent block of our
-        # potentially-indexed block:
-        else:
-            parent = parent.parent_block()
-    # Return False if top-level block was reached
-    return False
-
-
-def get_index_set_except(comp, *sets):
-    """ 
-    Function for getting indices of a component over a product of its
-    indexing sets other than those specified. Indices for the specified 
-    sets can be used to construct indices of the proper dimension for the 
-    original component via the index_getter function.
-
-    Args:
-        comp : Component whose indexing sets are to be manipulated
-        sets : Sets to omit from the set_except product
-
-    Returns:
-        A dictionary. Maps 'set_except' to a Pyomo Set or SetProduct
-        of comp's index set, excluding those in sets. Maps
-        'index_getter' to a function that returns an index of the
-        proper dimension for comp, given an element of set_except
-        and a value for each set excluded. These values must be provided
-        in the same order their Sets were provided in the sets argument.
-    """
-    n_set = len(sets)
-    s_set = ComponentSet(sets)
-    total_s_dim = sum([s.dimen for s in sets])
-    info = {}
-
-    if not is_explicitly_indexed_by(comp, *sets):
-        msg = (comp.name + ' is not indexed by at least one of ' +
-                str([s.name for s in sets]))
-        raise ValueError(msg)
-
-    index_set = comp.index_set()
-    if hasattr(index_set, 'set_tuple'):
-        if hasattr(index_set, 'subsets'):
-            set_tuple = list(index_set.subsets())
-        else:
-            set_tuple = index_set.set_tuple
-        counter = Counter([id(_) for _ in set_tuple])
-        for s in sets:
-            if counter[id(s)] != 1:
-                msg = 'Cannot omit sets that appear multiple times'
-                raise ValueError(msg)
-        # Need to know the location of each set within comp's index_set
-        # location will map:
-        #     location_in_comp_index_set -> location_in_sets
-        location = {}
-        other_ind_sets = []
-        for ind_loc, ind_set in enumerate(set_tuple):
-            found_set = False
-            for s_loc, s_set in enumerate(sets):
-                if ind_set is s_set:
-                    location[ind_loc] = s_loc
-                    found_set = True
-                    break
-            if not found_set:
-                other_ind_sets.append(ind_set)
-    else:
-        # If index_set has not set_tuple, it must be a SimpleSet, and 
-        # len(sets) == 1. Location in sets and in comp's indexing set
-        # are the same.
-        location = {0: 0}
-        other_ind_sets = []
-
-    if comp.dim() == total_s_dim: 
-        # comp indexed by all sets and having this dimension
-        # is sufficient to know that comp is only indexed by 
-        # Sets in *sets
-
-        # In this case, return the trivial set_except and index_getter
-
-        # Problem: cannot construct location without a set tuple
-        #          is that a problem with this syntax?
-        #          Here len(newvals) should == 1
-        info['set_except'] = [None]
-        # index_getter returns an index corresponding to the values passed to
-        # it, re-ordered according to order of indexing sets in component.
-        info['index_getter'] = (lambda incomplete_index, *newvals:
-                newvals[0] if len(newvals) <= 1 else
-                tuple([newvals[location[i]] for i in location]))
-        return info
-
-    # Now may assume other_ind_sets is nonempty.
-    if len(other_ind_sets) == 1:
-        set_except = other_ind_sets[0]
-    elif len(other_ind_sets) >= 2:
-        set_except = other_ind_sets[0].cross(*other_ind_sets[1:])
-    else:
-        raise ValueError('Did not expect this to happen')
-
-    index_getter = (lambda incomplete_index, *newvals:
-            _complete_index(location, incomplete_index, *newvals))
-
-    info['set_except'] = set_except
-    info['index_getter'] = index_getter
-    return info
-
-
-def _complete_index(loc, index, *newvals):
-    """
-    Function for inserting new values into a partial index.
-    Used by get_index_set_except function to construct the 
-    index_getter function for completing indices of a particular
-    component with particular sets excluded.
-
-    Args:
-        loc : Dictionary mapping location in the new index to
-              location in newvals
-        index : Partial index
-        newvals : New values to insert into index. Can be scalars
-                  or tuples (for higher-dimension sets)
-
-    Returns:
-        An index (tuple) with values from newvals inserted in 
-        locations specified by loc
-    """
-    if type(index) is not tuple:
-        index = (index,)
-    keys = sorted(loc.keys())
-    if len(keys) != len(newvals):
-        raise ValueError('Wrong number of values to complete index')
-    for i in sorted(loc.keys()):
-        newval = newvals[loc[i]]
-        if type(newval) is not tuple:
-            newval = (newval,)
-        index = index[0:i] + newval + index[i:]
-    return index
->>>>>>> 382802de
 
 
 def get_activity_dict(b):
@@ -784,13 +376,9 @@
 def find_comp_in_block(tgt_block, src_block, src_comp, allow_miss=False):
     """This function finds a component in a source block, then uses the same
     local names and indices to try to find a corresponding component in a target
-<<<<<<< HEAD
-    block. 
-=======
     block. This is used when we would like to verify that a component of the 
     same name exists in the target block, as in model predictive control where
     certain variables must be correllated between plant and controller model.
->>>>>>> 382802de
 
     Args:
         tgt_block : Target block that will be searched for component
@@ -813,25 +401,17 @@
             if allow_miss:
                 return None
             else:
-<<<<<<< HEAD
-                raise
-=======
                 raise AttributeError(
                     '%s has no attribute %s. Use allow_miss=True if this '
                     'is expected and acceptable.' % (local_parent.name, r[0]))
->>>>>>> 382802de
         except KeyError:
             if allow_miss:
                 return None
             else:
-<<<<<<< HEAD
-                raise
-=======
                 raise KeyError(
                     '%s is not a valid index for %s, use allow_miss=True '
                     'if this is expected and acceptable.' % (str(r[1]),
                         getattr(local_parent, r[0]).name))
->>>>>>> 382802de
 
     # This logic should return the IndexedComponent or ComponentData,
     # whichever is appropriate
@@ -841,14 +421,10 @@
         if allow_miss:
             return None
         else:
-<<<<<<< HEAD
-            raise
-=======
             raise AttributeError(
                 '%s has no attribute %s. Use allow_miss=True if this '
                 'is expected and acceptable.' % (local_parent.name,
                     src_comp.parent_component().local_name))
->>>>>>> 382802de
     # tgt_comp is now an indexed component or simple component
 
     if hasattr(src_comp, 'index'):
@@ -860,14 +436,10 @@
             if allow_miss:
                 return None
             else:
-<<<<<<< HEAD
-                raise
-=======
                 raise KeyError(
                     '%s is not a valid index for %s, use allow_miss=True '
                     'if this is expected and acceptable.' % (str(index),
                         tgt_comp.name))
->>>>>>> 382802de
 
     return tgt_comp
 
@@ -877,14 +449,10 @@
     """This function finds a component in a source block, then uses the same
     local names and indices to try to find a corresponding component in a target
     block, with the exception of time index in the target component, which is
-<<<<<<< HEAD
-    replaced by a specified time point.
-=======
     replaced by a specified time point. This is used for validation of a
     component by its name in the case where blocks may differ by at most time
     indices, for example validating a steady-state model or a model with a
     different time discretization.
->>>>>>> 382802de
 
     Args:
         tgt_block : Target block that will be searched for component
@@ -900,11 +468,6 @@
     # Could extend this to allow replacing indices of multiple sets
     # (useful for PDEs)
 
-<<<<<<< HEAD
-    assert t0 in time
-    assert time.model() is tgt_block.model()
-    assert src_block.model() is src_comp.model()
-=======
     if t0 not in time:
         raise KeyError(
             't0 must be in the time set')
@@ -914,7 +477,6 @@
     if src_block.model() is not src_comp.model():
         raise ValueError(
             'src_block and src_comp must be components of the same model')
->>>>>>> 382802de
 
     local_parent = tgt_block
     for r in path_from_block(src_comp, src_block, include_comp=False):
@@ -930,13 +492,9 @@
             if allow_miss:
                 return None
             else:
-<<<<<<< HEAD
-                raise
-=======
                 raise AttributeError(
                     '%s has no attribute %s. Use allow_miss=True if this '
                     'is expected and acceptable.' % (local_parent.name, r[0]))
->>>>>>> 382802de
 
         index = r[1]
 
@@ -960,14 +518,10 @@
             if allow_miss:
                 return None
             else:
-<<<<<<< HEAD
-                raise
-=======
                 raise KeyError(
                     '%s is not a valid index for %s, use allow_miss=True '
                     'if this is expected and acceptable.' % (str(index),
                         local_parent.name))
->>>>>>> 382802de
 
     # This logic should return the IndexedComponent or ComponentData,
     # whichever is appropriate
@@ -977,14 +531,10 @@
         if allow_miss:
             return None
         else:
-<<<<<<< HEAD
-            raise
-=======
             raise AttributeError(
                 '%s has no attribute %s. Use allow_miss=True if this '
                 'is expected and acceptable.' % (local_parent.name, 
                     src_comp.parent_component().local_name))
->>>>>>> 382802de
     # tgt_comp is now an indexed component or simple component
 
     if hasattr(src_comp, 'index'):
@@ -1009,14 +559,10 @@
             if allow_miss:
                 return None
             else:
-<<<<<<< HEAD
-                raise
-=======
                 raise KeyError(
                     '%s is not a valid index for %s, use allow_miss=True '
                     'if this is expected and acceptable.' % (str(index),
                         tgt_comp.name))
->>>>>>> 382802de
 
     return tgt_comp
 
