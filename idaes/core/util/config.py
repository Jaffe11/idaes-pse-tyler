--- conflicted
+++ resolved
@@ -20,10 +20,7 @@
 __author__ = "Andrew Lee"
 
 from pyomo.network import Port
-<<<<<<< HEAD
 from idaes.core import useDefault
-=======
->>>>>>> ab326976
 from idaes.core.util.exceptions import ConfigurationError
 
 
@@ -35,11 +32,7 @@
 
     Returns:
         ConfigurationError if val is not an instance of PropertyParameterBase
-<<<<<<< HEAD
         or useDefault
-=======
-        or None
->>>>>>> ab326976
     '''
     from idaes.core.property_base import PropertyParameterBase
     if (isinstance(val, PropertyParameterBase) or
@@ -59,10 +52,6 @@
 
     Returns:
         ConfigurationError if val is not an instance of ReactionParameterBase
-<<<<<<< HEAD
-=======
-        or None
->>>>>>> ab326976
     '''
     from idaes.core.reaction_base import ReactionParameterBase
     if isinstance(val, ReactionParameterBase):
