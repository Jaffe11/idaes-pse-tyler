--- conflicted
+++ resolved
@@ -60,10 +60,7 @@
 
 
 class TestInvalidBounds(object):
-<<<<<<< HEAD
-=======
-
->>>>>>> 4eda969a
+
     @pytest.mark.unit
     def test_bad_name(self):
         m = ConcreteModel()
